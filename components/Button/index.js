import React from "react";

const Button = ({ children, type, onClick, classes }) => {
    if (type === "primary") {
        return (
            <button
                onClick={onClick}
                type="button"
                className="text-sm tablet:text-base p-1 laptop:p-2 m-1 laptop:m-2 rounded-lg text-white bg-black transition-all duration-300 ease-out first:ml-0 hover:scale-105 active:scale-100"
            >
                {children}
            </button>
        );
    }
    return (
<<<<<<< HEAD
      <button
        onClick={onClick}
        className="mob:text-sm laptop:text-base p-2 mob:p-1 laptop:p-2 m-2 mob:m-1 laptop:m-2 rounded-lg text-white bg-sky-400 hover:bg-sky-600 first:ml-0"
      >
        {children}
      </button>
    );
  }
  return (
    <button
      onClick={onClick}
      className="mob:text-sm laptop:text-base p-2 mob:p-1 laptop:p-2 m-2 mob:m-1 laptop:m-2 rounded-lg flex items-center transition-all ease-out duration-300 hover:bg-slate-100 hover:scale-105 active:scale-100  first:ml-0"
    >
      {children}
    </button>
  );
=======
        <button
            onClick={onClick}
            type="button"
            className={`text-sm tablet:text-base p-1 laptop:p-2 m-1 laptop:m-2 rounded-lg flex items-center transition-all ease-out duration-300 hover:bg-slate-100 hover:scale-105 active:scale-100  tablet:first:ml-0 ${classes}`}
        >
            {children}
        </button>
    );
>>>>>>> ae27fd29
};

export default Button;<|MERGE_RESOLUTION|>--- conflicted
+++ resolved
@@ -1,22 +1,12 @@
 import React from "react";
 
 const Button = ({ children, type, onClick, classes }) => {
-    if (type === "primary") {
-        return (
-            <button
-                onClick={onClick}
-                type="button"
-                className="text-sm tablet:text-base p-1 laptop:p-2 m-1 laptop:m-2 rounded-lg text-white bg-black transition-all duration-300 ease-out first:ml-0 hover:scale-105 active:scale-100"
-            >
-                {children}
-            </button>
-        );
-    }
+  if (type === "primary") {
     return (
-<<<<<<< HEAD
       <button
         onClick={onClick}
-        className="mob:text-sm laptop:text-base p-2 mob:p-1 laptop:p-2 m-2 mob:m-1 laptop:m-2 rounded-lg text-white bg-sky-400 hover:bg-sky-600 first:ml-0"
+        type="button"
+        className="text-sm tablet:text-base p-1 laptop:p-2 m-1 laptop:m-2 rounded-lg text-white bg-black transition-all duration-300 ease-out first:ml-0 hover:scale-105 active:scale-100"
       >
         {children}
       </button>
@@ -25,21 +15,12 @@
   return (
     <button
       onClick={onClick}
-      className="mob:text-sm laptop:text-base p-2 mob:p-1 laptop:p-2 m-2 mob:m-1 laptop:m-2 rounded-lg flex items-center transition-all ease-out duration-300 hover:bg-slate-100 hover:scale-105 active:scale-100  first:ml-0"
+      type="button"
+      className={`text-sm tablet:text-base p-1 laptop:p-2 m-1 laptop:m-2 rounded-lg flex items-center transition-all ease-out duration-300 hover:bg-slate-100 hover:scale-105 active:scale-100  tablet:first:ml-0 ${classes}`}
     >
       {children}
     </button>
   );
-=======
-        <button
-            onClick={onClick}
-            type="button"
-            className={`text-sm tablet:text-base p-1 laptop:p-2 m-1 laptop:m-2 rounded-lg flex items-center transition-all ease-out duration-300 hover:bg-slate-100 hover:scale-105 active:scale-100  tablet:first:ml-0 ${classes}`}
-        >
-            {children}
-        </button>
-    );
->>>>>>> ae27fd29
 };
 
 export default Button;